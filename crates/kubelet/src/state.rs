//! Used to define a state machine of Pod states.
use log::{debug, error, warn};

pub mod prelude;

use crate::pod::{Phase, Pod};
use k8s_openapi::api::core::v1::Pod as KubePod;
use kube::api::{Api, PatchParams};

/// Holds arbitrary State objects in Box, and prevents manual construction of Transition::Next
///
/// ```compile_fail
/// use kubelet::state::{Transition, StateHolder, Stub};
///
/// struct PodState;
///
/// // This fails because `state` is a private field. Use Transition::next classmethod instead.
/// let _transition = Transition::<PodState>::Next(StateHolder {
///     state: Box::new(Stub),
/// });
/// ```
pub struct StateHolder<PodState> {
    // This is private, preventing manual construction of Transition::Next
    state: Box<dyn State<PodState>>,
}

/// Represents result of state execution and which state to transition to next.
pub enum Transition<PodState> {
    /// Transition to new state.
    Next(StateHolder<PodState>),
    /// Stop executing the state machine and report the result of the execution.
    Complete(anyhow::Result<()>),
}

/// Mark an edge exists between two states.
pub trait TransitionTo<S> {}

impl<PodState> Transition<PodState> {
    // This prevents user from having to box everything AND allows us to enforce edge constraint.
    /// Construct Transition::Next from old state and new state.
    /// Both states must be State<PodState> with matching PodState.
    /// Input state must implement TransitionTo<OutputState>.
    ///
    /// ```
    /// use kubelet::state::{Transition, State, TransitionTo};
    /// use kubelet::pod::Pod;
    ///
    /// #[derive(Debug)]
    /// struct TestState;
    ///
    /// impl TransitionTo<TestState> for TestState {}
    ///
    /// struct PodState;
    ///
    /// #[async_trait::async_trait]
    /// impl State<PodState> for TestState {
    ///     async fn next(
    ///         self: Box<Self>,
    ///         _pod_state: &mut PodState,
    ///         _pod: &Pod,
    ///     ) -> Transition<PodState> {
    ///         Transition::next(self, TestState)
    ///     }
    ///
    ///     async fn json_status(
    ///         &self,
    ///         _pod_state: &mut PodState,
    ///         _pod: &Pod,
    ///     ) -> anyhow::Result<serde_json::Value> {
    ///         Ok(serde_json::json!(null))
    ///     }
    /// }
    /// ```
    ///
    /// The next state must also be State<PodState>, if it is not State, if fails to compile::
    /// ```compile_fail
    /// use kubelet::state::{Transition, State, TransitionTo};
    /// use kubelet::pod::Pod;
    ///
    /// #[derive(Debug)]
    /// struct TestState;
    ///
    /// struct PodState;
    ///
    /// #[derive(Debug)]
    /// struct NotState;
    ///
    /// impl TransitionTo<NotState> for TestState {}
    ///
    /// #[async_trait::async_trait]
    /// impl State<PodState> for TestState {
    ///     async fn next(
    ///         self: Box<Self>,
    ///         _pod_state: &mut PodState,
    ///         _pod: &Pod,
    ///     ) -> anyhow::Result<Transition<PodState>> {
    ///         // This fails because NotState is not State
    ///         Ok(Transition::next(self, NotState))
    ///     }
    ///
    ///     async fn json_status(
    ///         &self,
    ///         _pod_state: &mut PodState,
    ///         _pod: &Pod,
    ///     ) -> anyhow::Result<serde_json::Value> {
    ///         Ok(serde_json::json!(null))
    ///     }
    /// }
    /// ```
    ///
    /// Edges must be defined, even for self-transition, with edge removed, compilation fails:
    /// ```compile_fail
    /// use kubelet::state::{Transition, State};
    /// use kubelet::pod::Pod;
    ///
    /// #[derive(Debug)]
    /// struct TestState;
    ///
    /// // impl TransitionTo<TestState> for TestState {}
    ///
    /// struct PodState;
    ///
    /// #[async_trait::async_trait]
    /// impl State<PodState> for TestState {
    ///     async fn next(
    ///         self: Box<Self>,
    ///         _pod_state: &mut PodState,
    ///         _pod: &Pod,
    ///     ) -> anyhow::Result<Transition<PodState>> {
    ///         // This fails because TestState is not TransitionTo<TestState>
    ///         Ok(Transition::next(self, TestState))
    ///     }
    ///
    ///     async fn json_status(
    ///         &self,
    ///         _pod_state: &mut PodState,
    ///         _pod: &Pod,
    ///     ) -> anyhow::Result<serde_json::Value> {
    ///         Ok(serde_json::json!(null))
    ///     }
    /// }
    /// ```
    ///
    /// The next state must have the same PodState type, otherwise compilation will fail:
    /// ```compile_fail
    /// use kubelet::state::{Transition, State, TransitionTo};
    /// use kubelet::pod::Pod;
    ///
    /// #[derive(Debug)]
    /// struct TestState;
    ///
    /// struct PodState;
    ///
    /// #[derive(Debug)]
    /// struct OtherState;
    ///
    /// struct OtherPodState;
    ///
    /// impl TransitionTo<OtherState> for TestState {}
    ///
    /// #[async_trait::async_trait]
    /// impl State<PodState> for TestState {
    ///     async fn next(
    ///         self: Box<Self>,
    ///         _pod_state: &mut PodState,
    ///         _pod: &Pod,
    ///     ) -> anyhow::Result<Transition<PodState>> {
    ///         // This fails because OtherState is State<OtherPodState>
    ///         Ok(Transition::next(self, OtherState))
    ///     }
    ///
    ///     async fn json_status(
    ///         &self,
    ///         _pod_state: &mut PodState,
    ///         _pod: &Pod,
    ///     ) -> anyhow::Result<serde_json::Value> {
    ///         Ok(serde_json::json!(null))
    ///     }
    /// }
    ///
    /// #[async_trait::async_trait]
    /// impl State<OtherPodState> for OtherState {
    ///     async fn next(
    ///         self: Box<Self>,
    ///         _pod_state: &mut OtherPodState,
    ///         _pod: &Pod,
    ///     ) -> anyhow::Result<Transition<OtherPodState>> {
    ///         Ok(Transition::Complete(Ok(())))
    ///     }
    ///
    ///     async fn json_status(
    ///         &self,
    ///         _pod_state: &mut OtherPodState,
    ///         _pod: &Pod,
    ///     ) -> anyhow::Result<serde_json::Value> {
    ///         Ok(serde_json::json!(null))
    ///     }
    /// }
    /// ```
    #[allow(clippy::boxed_local)]
    pub fn next<I: State<PodState>, S: State<PodState>>(_i: Box<I>, s: S) -> Transition<PodState>
    where
        I: TransitionTo<S>,
    {
        Transition::Next(StateHolder { state: Box::new(s) })
    }
}

#[async_trait::async_trait]
/// Allow for asynchronous cleanup up of PodState.
pub trait AsyncDrop: Sized {
    /// Clean up PodState.
    async fn async_drop(self);
}

#[async_trait::async_trait]
/// A trait representing a node in the state graph.
pub trait State<PodState>: Sync + Send + 'static + std::fmt::Debug {
    /// Provider supplies method to be executed when in this state.
    async fn next(self: Box<Self>, pod_state: &mut PodState, pod: &Pod) -> Transition<PodState>;

    /// Provider supplies JSON status patch to apply when entering this state.
    async fn json_status(
        &self,
        pod_state: &mut PodState,
        pod: &Pod,
    ) -> anyhow::Result<serde_json::Value>;
}

async fn patch_status(api: &Api<KubePod>, name: &str, patch: serde_json::Value) {
    match serde_json::to_vec(&patch) {
        Ok(data) => match api.patch_status(&name, &PatchParams::default(), data).await {
            Ok(_) => (),
            Err(e) => {
                warn!("Pod {} error patching status: {:?}", name, e);
            }
        },
        Err(e) => {
            warn!(
                "Pod {} error serializing status patch {:?}: {:?}",
                name, &patch, e
            );
        }
    }
}

/// Iteratively evaluate state machine until it returns Complete.
pub async fn run_to_completion<PodState: Send + Sync + 'static>(
    client: &kube::Client,
    state: impl State<PodState>,
    pod_state: &mut PodState,
    pod: &Pod,
) {
    let api: Api<KubePod> = Api::namespaced(client.clone(), pod.namespace());

    let mut state: Box<dyn State<PodState>> = Box::new(state);

    loop {
        debug!("Pod {} entering state {:?}", pod.name(), state);

        match state.json_status(pod_state, &pod).await {
            Ok(patch) => {
                debug!("Pod {} status patch: {:?}", pod.name(), &patch);
                patch_status(&api, pod.name(), patch).await;
            }
            Err(e) => {
                warn!("Pod {} status patch returned error: {:?}", pod.name(), e);
            }
        }

<<<<<<< HEAD
        debug!("Pod {} executing state handler {:?}", pod.name(), state);
        let transition = {
            // TODO: I'm leaving this unwrap since we are making this infallible.
            state.next(pod_state, &pod).await.unwrap()
        };
=======
        let transition = { state.next(pod_state, &pod).await };
>>>>>>> c4e55aa3

        state = match transition {
            Transition::Next(s) => {
                debug!("Pod {} transitioning to {:?}.", pod.name(), s.state);
                s.state
            }
            Transition::Complete(result) => match result {
                Ok(()) => {
                    debug!("Pod {} state machine exited without error", pod.name());
                    break;
                }
                Err(e) => {
                    error!(
                        "Pod {} state machine exited with error: {:?}",
                        pod.name(),
                        e
                    );
                    let patch = serde_json::json!(
                        {
                            "metadata": {
                                "resourceVersion": "",
                            },
                            "status": {
                                "phase": Phase::Failed,
                                "reason": format!("{:?}", e),
                            }
                        }
                    );
                    patch_status(&api, pod.name(), patch).await;
                    break;
                }
            },
        };
    }
}

#[derive(Default, Debug)]
/// Stub state machine for testing.
pub struct Stub;

#[async_trait::async_trait]
impl<P: 'static + Sync + Send> State<P> for Stub {
    async fn next(self: Box<Self>, _pod_state: &mut P, _pod: &Pod) -> Transition<P> {
        Transition::Complete(Ok(()))
    }

    async fn json_status(
        &self,
        _pod_state: &mut P,
        _pod: &Pod,
    ) -> anyhow::Result<serde_json::Value> {
        Ok(serde_json::json!(null))
    }
}

#[cfg(test)]
mod test {
    use crate::pod::Pod;
    use crate::state::{State, Transition, TransitionTo};

    #[derive(Debug)]
    struct PodState;

    #[derive(Debug)]
    struct ValidState;

    #[async_trait::async_trait]
    impl State<PodState> for ValidState {
        async fn next(
            self: Box<Self>,
            _pod_state: &mut PodState,
            _pod: &Pod,
        ) -> Transition<PodState> {
            Transition::Complete(Ok(()))
        }

        async fn json_status(
            &self,
            _pod_state: &mut PodState,
            _pod: &Pod,
        ) -> anyhow::Result<serde_json::Value> {
            Ok(serde_json::json!(null))
        }
    }

    #[test]
    fn it_can_transition_to_valid_state() {
        #[derive(Debug)]
        struct TestState;

        impl TransitionTo<ValidState> for TestState {}

        #[async_trait::async_trait]
        impl State<PodState> for TestState {
            async fn next(
                self: Box<Self>,
                _pod_state: &mut PodState,
                _pod: &Pod,
            ) -> Transition<PodState> {
                Transition::next(self, ValidState)
            }

            async fn json_status(
                &self,
                _pod_state: &mut PodState,
                _pod: &Pod,
            ) -> anyhow::Result<serde_json::Value> {
                Ok(serde_json::json!(null))
            }
        }
    }
}<|MERGE_RESOLUTION|>--- conflicted
+++ resolved
@@ -268,15 +268,10 @@
             }
         }
 
-<<<<<<< HEAD
         debug!("Pod {} executing state handler {:?}", pod.name(), state);
         let transition = {
-            // TODO: I'm leaving this unwrap since we are making this infallible.
-            state.next(pod_state, &pod).await.unwrap()
+            state.next(pod_state, &pod).await
         };
-=======
-        let transition = { state.next(pod_state, &pod).await };
->>>>>>> c4e55aa3
 
         state = match transition {
             Transition::Next(s) => {
